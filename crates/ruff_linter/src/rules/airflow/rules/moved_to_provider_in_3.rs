--- conflicted
+++ resolved
@@ -1,12 +1,3 @@
-<<<<<<< HEAD
-use crate::checkers::ast::Checker;
-use crate::rules::airflow::helpers::{
-    ProviderReplacement, generate_import_edit, generate_remove_and_runtime_import_edit,
-    is_guarded_by_try_except,
-};
-use ruff_diagnostics::{Diagnostic, FixAvailability, Violation};
-=======
->>>>>>> 452f992f
 use ruff_macros::{ViolationMetadata, derive_message_formats};
 use ruff_python_ast::name::QualifiedName;
 use ruff_python_ast::{Expr, ExprAttribute};
@@ -14,14 +5,13 @@
 use ruff_text_size::Ranged;
 use ruff_text_size::TextRange;
 
-<<<<<<< HEAD
-=======
 use crate::checkers::ast::Checker;
-use crate::importer::ImportRequest;
-use crate::rules::airflow::helpers::{ProviderReplacement, is_guarded_by_try_except};
-use crate::{Edit, Fix, FixAvailability, Violation};
-
->>>>>>> 452f992f
+use crate::rules::airflow::helpers::{
+    ProviderReplacement, generate_import_edit, generate_remove_and_runtime_import_edit,
+    is_guarded_by_try_except,
+};
+use crate::{FixAvailability, Violation};
+
 /// ## What it does
 /// Checks for uses of Airflow functions and values that have been moved to it providers.
 /// (e.g., apache-airflow-providers-fab)
@@ -1225,41 +1215,23 @@
             );
             return;
         }
-<<<<<<< HEAD
-
-        if let Some(fix) = generate_import_edit(expr, checker, module, name, ranged) {
-            diagnostic.try_set_fix(|| Ok(fix));
-        } else if let Some(fix) =
-            generate_remove_and_runtime_import_edit(expr, checker, module, name)
-        {
-            diagnostic.try_set_fix(|| Ok(fix));
-        }
-    }
-
-    checker.report_diagnostic(diagnostic);
-=======
     };
 
     if is_guarded_by_try_except(expr, module, name, checker.semantic()) {
         return;
     }
 
-    checker
-        .report_diagnostic(
-            Airflow3MovedToProvider {
-                deprecated: qualified_name,
-                replacement: replacement.clone(),
-            },
-            ranged,
-        )
-        .try_set_fix(|| {
-            let (import_edit, binding) = checker.importer().get_or_import_symbol(
-                &ImportRequest::import_from(module, name),
-                expr.start(),
-                checker.semantic(),
-            )?;
-            let replacement_edit = Edit::range_replacement(binding, ranged);
-            Ok(Fix::safe_edits(import_edit, [replacement_edit]))
-        });
->>>>>>> 452f992f
+    let mut diagnostic = checker.report_diagnostic(
+        Airflow3MovedToProvider {
+            deprecated: qualified_name,
+            replacement: replacement.clone(),
+        },
+        ranged,
+    );
+
+    if let Some(fix) = generate_import_edit(expr, checker, module, name, ranged) {
+        diagnostic.try_set_fix(|| Ok(fix));
+    } else if let Some(fix) = generate_remove_and_runtime_import_edit(expr, checker, module, name) {
+        diagnostic.try_set_fix(|| Ok(fix));
+    }
 }