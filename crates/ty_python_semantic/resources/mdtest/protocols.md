--- conflicted
+++ resolved
@@ -355,13 +355,8 @@
 
 ```py
 def f(x: type[MyProtocol]):
-<<<<<<< HEAD
-    # TODO: add a reveal_type call once it's no longer a `Todo` type
-    # (which plays badly with snapshot testing)
-=======
     # TODO: add a `reveal_type` call here once it's no longer a `Todo` type
     # (which doesn't work well with snapshots)
->>>>>>> 5e943d35
     x()
 ```
 
@@ -424,11 +419,7 @@
 class BaseProto(Protocol):
     def member(self) -> int: ...
 
-<<<<<<< HEAD
-class SubProto(Protocol):
-=======
 class SubProto(BaseProto, Protocol):
->>>>>>> 5e943d35
     def member(self) -> bool: ...
 
 # error: [revealed-type] "Revealed protocol interface: `{"member": MethodMember(`(self) -> int`)}`"
@@ -442,8 +433,6 @@
 
 # error: [revealed-type] "Revealed protocol interface: `{"x": AttributeMember(`int`; ClassVar)}`"
 reveal_protocol_interface(ProtoWithClassVar)
-<<<<<<< HEAD
-=======
 
 class ProtocolWithDefault(Protocol):
     x: int = 0
@@ -453,7 +442,6 @@
 #
 # error: [revealed-type] "Revealed protocol interface: `{"x": AttributeMember(`int`)}`"
 reveal_protocol_interface(ProtocolWithDefault)
->>>>>>> 5e943d35
 ```
 
 Certain special attributes and methods are not considered protocol members at runtime, and should
@@ -664,12 +652,6 @@
 
 static_assert(is_subtype_of(FooWithZero, HasXWithDefault))
 static_assert(is_assignable_to(FooWithZero, HasXWithDefault))
-<<<<<<< HEAD
-static_assert(is_subtype_of(Foo, HasXWithDefault))
-static_assert(is_assignable_to(Foo, HasXWithDefault))
-static_assert(not is_subtype_of(Qux, HasXWithDefault))
-static_assert(not is_assignable_to(Qux, HasXWithDefault))
-=======
 
 # TODO: whether or not any of these four assertions should pass is not clearly specified.
 #
@@ -686,9 +668,8 @@
 # in a throwaway comment in the spec's prose.
 static_assert(is_subtype_of(Foo, HasXWithDefault))
 static_assert(is_assignable_to(Foo, HasXWithDefault))
-static_assert(is_subtype_of(Qux, HasXWithDefault))
-static_assert(is_assignable_to(Qux, HasXWithDefault))
->>>>>>> 5e943d35
+static_assert(is_subtype_of(Qux, HasXWithDefault))  # error: [static-assert-error]
+static_assert(is_assignable_to(Qux, HasXWithDefault))  # error: [static-assert-error]
 
 class HasClassVarX(Protocol):
     x: ClassVar[int]
